--- conflicted
+++ resolved
@@ -289,11 +289,6 @@
             datasets=['train', 'val', 'test']
         )
 
-<<<<<<< HEAD
-
-
-=======
->>>>>>> d1f3c4d1
     def _update_model_inputs(self):
         """Modifies the model's embedding layer to fit the provided dataset. All decisions here are made automatically based on the provided model and dataset.
         """
@@ -509,11 +504,7 @@
     def _explore_data(self):
         """Generates and saves exploratory data plots in the results_log folder."""
         def save_json(data, filename):
-<<<<<<< HEAD
-            with open(os.path.join(self.config.results_log, filename), 'w') as f:
-=======
             with open(os.path.join(self.results_data_path, filename), 'w') as f:
->>>>>>> d1f3c4d1
                 json.dump(data, f)       
 
         def plot_amino_acid_distribution(dataset, alphabet, dataset_name):
