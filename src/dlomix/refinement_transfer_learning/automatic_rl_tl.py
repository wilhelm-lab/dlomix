import yaml
import os
import uuid

import tensorflow as tf
from tensorflow.keras.callbacks import EarlyStopping, ReduceLROnPlateau, LearningRateScheduler, CSVLogger

from .custom_callbacks import CustomCSVLogger, BatchEvaluationCallback, InflectionPointEarlyStopping, LearningRateWarmupPerStep, InflectionPointLRReducer

from dlomix.constants import PTMS_ALPHABET, ALPHABET_NAIVE_MODS, ALPHABET_UNMOD
from dlomix.data import load_processed_dataset, FragmentIonIntensityDataset
from dlomix.models import PrositIntensityPredictor
from dlomix.losses import masked_spectral_distance, masked_pearson_correlation_distance
from dlomix.refinement_transfer_learning import change_layers, freezing

from dataclasses import dataclass, asdict, field
from typing import Optional
import math
import json
import numpy as np
import matplotlib.pyplot as plt
from collections import defaultdict


@dataclass
class AutomaticRlTlTrainingConfig:
    """Configuration for an automatic refinement/transfer learning run.

    Attributes:
        dataset (FragmentIonIntensityDataset): Dataset that should be used for training. The datasets needs a train and validation split and must not be an inference-only dataset.
        baseline_model (Optional[PrositIntensityPredictor]): If a model is provided, this model is used as baseline for training. If no model is specified, a new model is trained from scratch.
        min_warmup_sequences_new_weights (int): Determines, the length the learning rate warmup phase in phase 1 of the automatic training pipeline (training of newly added weights). Default: 4000000
        min_warmup_sequences_whole_model (int): Determines, the length the learning rate warmup phase in phase 2 of the automatic training pipeline (training of all weights in the model). Default: 4000000
        improve_further (bool): Determines whether a third training phase is performed which has more restrictive early stopping criterions and learning rate scheduling. Default: True
        use_wandb (bool): Determines whether to use wandb to log the training run. Wandb needs to be installed as dependency if this is set to True. Default: False
        wandb_project (str): Selects the wandb project that the run should correspond to. This is ignored if use_wandb is set to False. Default: "DLOmix_auto_RL_TL"
        wandb_tags (list[str]): List of wandb tags to add to the run. This is ignored if use_wandb is set to False. Default: [] 
    """

    # dataset/model parameters
    dataset : FragmentIonIntensityDataset 
    baseline_model : Optional[PrositIntensityPredictor]

    # training parameters
    min_warmup_sequences_new_weights : int = 4000000
    min_warmup_sequences_whole_model : int = 4000000
    improve_further : bool = True

    # wandb parameters
    use_wandb : bool = False
    wandb_project : str = 'DLOmix_auto_RL_TL'
    wandb_tags : list[str] = field(default_factory=list)

    # csv logger parameters
    results_log : str = 'results_log'

    
    def to_dict(self):
        """Converts configuration to a python dict object. Only attributes are included which can be easily represented as text.

        Returns:
            dict: Configuration options as dictionary
        """
        return {
            'min_warmup_sequences_new_weights': self.min_warmup_sequences_new_weights,
            'min_warmup_sequences_whole_model': self.min_warmup_sequences_whole_model,
            'improve_further': self.improve_further
        }


@dataclass
class TrainingInstanceConfig:
    learning_rate : float
    num_epochs : int
    
    freeze_inner_layers : bool = False
    freeze_whole_embedding_layer : bool = False
    freeze_whole_regressor_layer : bool = False
    freeze_old_embedding_weights : bool = False
    freeze_old_regressor_weights : bool = False

    plateau_early_stopping : bool = False
    plateau_early_stopping_patience : int = 0
    plateau_early_stopping_min_delta : float = 0

    inflection_early_stopping : bool = False
    inflection_early_stopping_min_improvement : float = 0
    inflection_early_stopping_patience : int = 0
    inflection_early_stopping_ignore_first_n : int = 0

    inflection_lr_reducer : bool = False
    inflection_lr_reducer_factor : float = 0
    inflection_lr_reducer_min_improvement : float = 0
    inflection_lr_reducer_patience : int = 0

    lr_warmup : bool = False
    lr_warmup_num_steps : int = 0
    lr_warmup_start_lr : float = 0


class AutomaticRlTlTraining:
    config : AutomaticRlTlTrainingConfig

    model : PrositIntensityPredictor
    is_new_model : bool

    requires_new_embedding_layer : bool
    can_reuse_old_embedding_weights : bool
    requires_new_regressor_layer : bool
    can_reuse_old_regressor_weights : bool
    
    current_epoch_offset : int = 0
    callbacks : list = []
    training_schedule : list = []
    validation_steps : Optional[int]

    initial_loss : float = None

    def __init__(self, config : AutomaticRlTlTrainingConfig):
        """Automatic refinement/transfer learning given a dataset and optionally an existing model. The training process consists of the following phases:
        
        Phase 1:
            This phase is only performed, if new weights were added to the model in the embedding or regressor layer (extended embedding or additional ions). Only the new weights are trained while all other weights are frozen. The training process starts with a learning rate warmup. The phase automatically stops as soon as no major improvements are detected anymore.

        Phase 2:
            This phase resembles the main training process. All weights are trained and no freezing is applied. The phase starts with a learning rate warmup and automatically stops as soon as no major improvements are detected anymore.
        
        Phase 3:
            Optional finetuning phase that is only performed if config.improve_further is set to True. This phase starts with a slightly lower learning rate than the one used in phase 2 and reduces the learning rate when as no significant improvement can be detected anymore. The phase stops automatically as soon as no improvements are detected over a longer period.

        Args:
            config (AutomaticRlTlTrainingConfig): Contains all relevant configuration parameters for performing the automatic refinement/transfer learning process. Please refer to the documentation of AutomaticRlTlTrainingConfig for further documentation.
        """
        self.config = config

        self._init_wandb()
        self._init_logging()
        self._init_model()
        self._calculate_spectral_angles('before')
        self._update_model_inputs()
        self._update_model_outputs()
        self._init_training()
        self._construct_training_schedule()
        self._explore_data()
    
    def _init_wandb(self):
        """ Initializes Weights & Biases Logging if the user requested that in the config.
        """
        if self.config.use_wandb:
            global wandb
            global WandbCallback
            import wandb
            from wandb.integration.keras import WandbCallback

            wandb.init(
                project=self.config.wandb_project,
                config=self.config.to_dict(),
                tags=self.config.wandb_tags
            )

    def _init_logging(self):
        """ Initializes Weights & Biases Logging and CSV Logging if the user requested that in the config.
        """       
        
        if not os.path.exists(self.config.results_log):
            os.makedirs(self.config.results_log)

        self.csv_logger = CustomCSVLogger(f'{self.config.results_log}/training_log.csv', separator=',', append=True)

    def _init_model(self):
        """Configures the given baseline model or creates a new model if no baseline model is provided in the config.
        """
        if self.config.baseline_model is not None:
            self.model = self.config.baseline_model
            self.is_new_model = False
        else:
            # initialize new model
            input_mapping = {
                    "SEQUENCE_KEY": "modified_sequence",
                    "COLLISION_ENERGY_KEY": "collision_energy_aligned_normed",
                    "PRECURSOR_CHARGE_KEY": "precursor_charge_onehot",
                    "FRAGMENTATION_TYPE_KEY": "method_nbr",
                }

            meta_data_keys=["collision_energy_aligned_normed", "precursor_charge_onehot", "method_nbr"]

            self.model = PrositIntensityPredictor(
                seq_length=self.config.dataset.max_seq_len,
                alphabet=self.config.dataset.alphabet,
                use_prosit_ptm_features=False,
                with_termini=False,
                input_keys=input_mapping,
                meta_data_keys=meta_data_keys
            )
            self.is_new_model = True
        
        optimizer = tf.keras.optimizers.Adam(learning_rate=1e-4)
        self.model.compile(
            optimizer=optimizer,
            loss=masked_spectral_distance,
            metrics=[masked_pearson_correlation_distance]
        )
    
    # def _calculate_spectral_angles(self):
    #     """Calculates and saves the spectral angle distributions before and after training."""

    #     def calculate_spectral_distance(dataset, model):
    #         spectral_dists = []
    #         for batch, y_true in dataset:        
    #             y_pred = model.predict(batch)
    #             spectral_dists.extend(masked_spectral_distance(y_true=y_true, y_pred=y_pred).numpy())
    #         return spectral_dists

    #     def calculate_and_save_spectral_angle_distribution(data, model, results_log, datasets=['train', 'val', 'test']):
    #         """
    #         Predict the intensities, calculate spectral distances, and save the spectral angle distribution for the specified datasets.

    #         Args:
    #             data: A dataset containing tensor_train_data, tensor_val_data, and tensor_test_data.
    #             model: A trained model used for making predictions.
    #             results_log: Directory to save the JSON files.
    #             datasets: A list of strings indicating which datasets to use ('train', 'val', 'test').

    #         Returns:
    #             None (saves JSON files)
    #         """
    #         def save_json(data, filename):
    #             with open(os.path.join(results_log, filename), 'w') as f:
    #                 json.dump(data, f)

    #         for dataset in datasets:
    #             if dataset == 'train':
    #                 dataset_data = data.tensor_train_data
    #             elif dataset == 'val':
    #                 dataset_data = data.tensor_val_data
    #             elif dataset == 'test':
    #                 dataset_data = data.tensor_test_data
    #             else:
    #                 raise ValueError("Invalid dataset type. Choose 'train', 'val', or 'test'.")

    #             spectral_dists = calculate_spectral_distance(dataset_data, model)
    #             sa_data = [1 - sd for sd in spectral_dists]
    #             avg_sa = np.mean(sa_data)

    #             data_to_save = {
    #                 'spectral_angles': sa_data,
    #                 'average_spectral_angle': avg_sa
    #             }

    #             save_json(data_to_save, f'spectral_angle_distribution_{dataset}.json')

    #     calculate_and_save_spectral_angle_distribution(
    #         data=self.config.dataset,
    #         model=self.model,
    #         results_log=self.config.results_log,
    #         datasets=['train', 'val', 'test']
    #     )

    def _calculate_spectral_angles(self, stage):
        """Calculates and saves the spectral angle distributions before and after training."""

        def calculate_spectral_distance(dataset, model):
            spectral_dists = []
            for batch, y_true in dataset:        
                y_pred = model.predict(batch)
                spectral_dists.extend(masked_spectral_distance(y_true=y_true, y_pred=y_pred).numpy())
            return spectral_dists

        def calculate_and_save_spectral_angle_distribution(data, model, results_log, stage, datasets=['train', 'val', 'test']):
            """
            Predict the intensities, calculate spectral distances, and save the spectral angle distribution for the specified datasets.

            Args:
                data: A dataset containing tensor_train_data, tensor_val_data, and tensor_test_data.
                model: A trained model used for making predictions.
                results_log: Directory to save the JSON files.
                stage: A string indicating the stage ('before' or 'after').
                datasets: A list of strings indicating which datasets to use ('train', 'val', 'test').

            Returns:
                None (saves JSON files)
            """
            def save_json(data, filename):
                with open(os.path.join(results_log, filename), 'w') as f:
                    json.dump(data, f)

            for dataset in datasets:
                if dataset == 'train':
                    dataset_data = data.tensor_train_data
                elif dataset == 'val':
                    dataset_data = data.tensor_val_data
                elif dataset == 'test':
                    dataset_data = data.tensor_test_data
                else:
                    raise ValueError("Invalid dataset type. Choose 'train', 'val', or 'test'.")

                spectral_dists = calculate_spectral_distance(dataset_data, model)
                sa_data = [1 - sd for sd in spectral_dists]
                avg_sa = np.mean(sa_data)

                data_to_save = {
                    'spectral_angles': sa_data,
                    'average_spectral_angle': avg_sa
                }

                # Load existing data if present
                filename = f'spectral_angle_distribution_{dataset}.json'
                file_path = os.path.join(results_log, filename)
                if os.path.exists(file_path):
                    with open(file_path, 'r') as f:
                        existing_data = json.load(f)
                else:
                    existing_data = {}

                existing_data[stage] = data_to_save

                save_json(existing_data, filename)

        calculate_and_save_spectral_angle_distribution(
            data=self.config.dataset,
            model=self.model,
            results_log=self.config.results_log,
            stage=stage,
            datasets=['train', 'val', 'test']
        )


    def _update_model_inputs(self):
        """Modifies the model's embedding layer to fit the provided dataset. All decisions here are made automatically based on the provided model and dataset.
        """
        model_alphabet = self.model.alphabet
        dataset_alphabet = self.config.dataset.alphabet

        if self.is_new_model:
            print('[embedding layer]  created new model with fresh embedding layer')
            self.requires_new_embedding_layer = False
            self.can_reuse_old_embedding_weights = False
            return

        if model_alphabet == dataset_alphabet:
            print(model_alphabet)
            print(dataset_alphabet)
            print('[embedding layer]  model and dataset modifications match')
            self.requires_new_embedding_layer = False
            self.can_reuse_old_embedding_weights = False
        else:
            print('[embedding layer]  model and dataset modifications do not match')
            self.requires_new_embedding_layer = True
            # check if the existing embedding can be reused
            including_entries = [model_val == dataset_alphabet[key] for key, model_val in model_alphabet.items()]
            if all(including_entries):
                print('[embedding layer]  can reuse old embedding weights')
                self.can_reuse_old_embedding_weights = True
            else:
                print('[embedding layer]  old embedding weights cannot be reused (mismatch in the mapping)')
                self.can_reuse_old_embedding_weights = False

            change_layers.change_input_layer(
                self.model,
                dataset_alphabet,
                freeze_old_embeds=self.can_reuse_old_embedding_weights
            )
            self.model.alphabet = dataset_alphabet

    def _update_model_outputs(self):
        """Modifies the model's regressor layer to fit the provided dataset. All decisions here are made automatically based on the provided model and dataset.

        Raises:
            RuntimeError: Error is raised if the model and the dataset have a different sequence length. A mismatch in the sequence length is not supported.
        """
        # check that sequence length matches
        if self.model.seq_length != self.config.dataset.max_seq_len:
            raise RuntimeError(f"Max. sequence length does not match between dataset and model (dataset: {self.config.dataset.max_seq_len}, model: {self.model.seq_length})")

        if self.is_new_model:
            print('[regressor layer]  created new model with fresh regressor layer')
            self.requires_new_regressor_layer = False
            self.can_reuse_old_regressor_weights = False
            return

        # check whether number of ions matches
        model_ions = ['y', 'b']
        if hasattr(self.model, 'ion_types') and self.model.ion_types is not None:
            model_ions = self.model.ion_types 

        dataset_ions = ['y', 'b']
        if hasattr(self.config.dataset, 'ion_types') and self.config.dataset.ion_types is not None:
            dataset_ions = self.config.dataset.ion_types 

        if model_ions == dataset_ions:
            print('[regressor layer]  matching ion types')
            self.requires_new_regressor_layer = False
            self.can_reuse_old_regressor_weights = False
        else:
            print('[regressor layer]  ion types not matching')
            self.requires_new_regressor_layer = True

            if len(model_ions) <= len(dataset_ions) and all([m == d for m, d in zip(model_ions, dataset_ions)]):
                print('[regressor layer]  can reuse existing regressor weights')
                self.can_reuse_old_regressor_weights = True
            else:
                print('[regressor layer]  old regressor weights cannot be reused (mismatch in the ion ordering / num. ions)')
                self.can_reuse_old_regressor_weights = False
            
            change_layers.change_output_layer(
                self.model,
                len(dataset_ions),
                freeze_old_output=self.can_reuse_old_regressor_weights
            )
            self.model.ion_types = dataset_ions

    def _init_training(self):
        """Configures relevant training settings that are used across all phases of the training.
        """
        self.callbacks = []
        if self.config.use_wandb:
            class LearningRateReporter(tf.keras.callbacks.Callback):
                def on_train_batch_end(self, batch, *args):
                    wandb.log({'learning_rate': self.model.optimizer.lr.read_value()})

            class RealEpochReporter(tf.keras.callbacks.Callback):
                def on_epoch_begin(self_inner, epoch, *args):
                    wandb.log({'epoch_total': epoch + self.current_epoch_offset})

<<<<<<< HEAD
            self.callbacks.extend([WandbCallback(save_model=False, log_batch_frequency=True, verbose=1), LearningRateReporter(), RealEpochReporter()])

        
        class LossProgressReporter(tf.keras.callbacks.Callback):
            counter : int = 0
            min_loss : float = None
            def on_train_batch_end(self_inner, batch, logs):
                loss = logs['loss']

                if self_inner.min_loss is None:
                    self_inner.min_loss = loss

                loss = min(self_inner.min_loss, loss)
=======
            self.callbacks = [WandbCallback(save_model=False, log_batch_frequency=True, verbose=1), LearningRateReporter(), RealEpochReporter(), self.csv_logger]
        else:         
            self.callbacks = [             
                self.csv_logger
            ]        
>>>>>>> 240b4e38

                if self_inner.counter % 1000 == 0:
                    approx_progress = min(0.9999, max(0, (self.initial_loss - loss) / (self.initial_loss - 0.1)))
                    print(f'[training]  masked spectral distance: {loss}, approx. progress: {approx_progress * 100:.2f}%')

                self_inner.counter += 1

        self.callbacks.append(LossProgressReporter())
                
        num_val_batches = self.config.dataset.tensor_val_data.cardinality().numpy()
        self.validation_steps = 1000 if num_val_batches > 1000 else None

    def _evaluate_model(self):
        """Runs an evaluation over max. 1000 batches of the validation set and logs the validation performance.
        """
        loss, metric = self.model.evaluate(
            self.config.dataset.tensor_val_data,
            steps=self.validation_steps,
            verbose=0
        )

        if self.initial_loss is None:
            self.initial_loss = loss

        print(f'validation loss: {loss}, pearson distance: {metric}')
        if self.config.use_wandb:
            wandb.log({'val_loss': loss, 'val_masked_pearson_correlation_distance': metric})
        
        self.csv_logger.set_validation_metrics(val_loss=loss, val_masked_pearson_correlation_distance=metric)
        return {'val_loss': loss, 'val_masked_pearson_correlation_distance': metric}    


    def _construct_training_schedule(self):
        """Configures the phases of the training process based on the given config and the provided dataset and model.
        """
        self.training_schedule = []

        num_train_batches = self.config.dataset.tensor_train_data.cardinality().numpy()
        batch_size = self.config.dataset.batch_size 
        num_train_sequences = batch_size * num_train_batches 

        is_transfer_learning = self.requires_new_embedding_layer or self.requires_new_regressor_layer

        # step 1:
        #   warm up new weights in embedding/regressor layer
        if is_transfer_learning:
            warmup_sequences = self.config.min_warmup_sequences_new_weights
            warmup_epochs = math.ceil(warmup_sequences / num_train_sequences)
            warmup_batches = math.ceil(warmup_sequences / batch_size)
            training_epochs = 10000
            self.training_schedule.append(TrainingInstanceConfig(
                num_epochs=warmup_epochs + training_epochs,
                learning_rate=1e-4,
                lr_warmup=True,
                lr_warmup_num_steps=warmup_batches,
                lr_warmup_start_lr=1e-8,
                inflection_early_stopping=True,
                inflection_early_stopping_min_improvement=1e-4,
                inflection_early_stopping_ignore_first_n=warmup_batches,
                inflection_early_stopping_patience=1000,
                freeze_inner_layers=True,
                freeze_whole_embedding_layer=not self.requires_new_embedding_layer,
                freeze_whole_regressor_layer=not self.requires_new_regressor_layer,
                freeze_old_embedding_weights=self.requires_new_embedding_layer and self.can_reuse_old_embedding_weights, 
                freeze_old_regressor_weights=self.requires_new_regressor_layer and self.can_reuse_old_regressor_weights 
            ))

        # step 2:
        #   warmup whole model and do main fitting process
        warmup_sequences = self.config.min_warmup_sequences_whole_model
        warmup_epochs = math.ceil(warmup_sequences / num_train_sequences)
        warmup_batches = math.ceil(warmup_sequences / batch_size)
        training_epochs = 10000
        self.training_schedule.append(TrainingInstanceConfig(
            num_epochs=warmup_epochs + training_epochs,
            learning_rate=1e-4,
            lr_warmup=True,
            lr_warmup_num_steps=warmup_batches,
            lr_warmup_start_lr=1e-8,
            inflection_early_stopping=True,
            inflection_early_stopping_min_improvement=1e-5,
            inflection_early_stopping_ignore_first_n=warmup_batches,
            inflection_early_stopping_patience=2000
        ))

        # step 3:
        #   optional: refine the model further to get a really good model
        if self.config.improve_further:
            training_epochs = 10000
            self.training_schedule.append(TrainingInstanceConfig(
                num_epochs=training_epochs,
                learning_rate=1e-4,
                inflection_early_stopping=True,
                inflection_early_stopping_min_improvement=1e-7,
                inflection_early_stopping_ignore_first_n=0,
                inflection_early_stopping_patience=100000,
                inflection_lr_reducer=True,
                inflection_lr_reducer_factor=0.7,
                inflection_lr_reducer_min_improvement=1e-5,
                inflection_lr_reducer_patience=5000
            ))
    

    def _explore_data(self):
        """Generates and saves exploratory data plots in the results_log folder."""
        def save_json(data, filename):
            with open(os.path.join(self.config.results_log, filename), 'w') as f:
                json.dump(data, f)

        def plot_amino_acid_distribution(dataset, alphabet, dataset_name):
            """Plots the frequency of each amino acid in the sequences for a given dataset split."""
            def count_amino_acids(sequences):
                aa_counts = {aa: 0 for aa in alphabet}
                for seq in sequences:
                    for aa in seq:
                        if aa in aa_counts:
                            aa_counts[aa] += 1
                return list(aa_counts.values())

            sequences = dataset[self.config.dataset.sequence_column]
            aa_counts = count_amino_acids(sequences)
            alphabet_keys = list(alphabet.keys())

            data = {
                'alphabet': alphabet_keys,
                'counts': aa_counts
            }
            save_json(data, f'amino_acid_distribution_{dataset_name}.json')

        def plot_distribution(dataset, feature, dataset_name, transform_func=None, bins=None, xlabel='', ylabel='Frequency', is_sequence=False):
            """General function to plot distributions for different features."""
            feature_data = dataset[feature]
            if transform_func:
                feature_data = transform_func(feature_data)
            if is_sequence:
                feature_data = [len(seq) for seq in feature_data]

            actual_bins = bins(feature_data) if callable(bins) else bins if bins is not None else 30
            hist, bin_edges = np.histogram(feature_data, bins=actual_bins)

            data = {
                'hist': hist.tolist(),
                'bin_edges': bin_edges.tolist(),
                'xlabel': xlabel,
                'ylabel': ylabel
            }
            save_json(data, f'{feature}_distribution_{dataset_name}.json')

        eval_datasets = {
            'train': self.config.dataset.hf_dataset['train'],
            'val': self.config.dataset.hf_dataset['val'],
            'test': self.config.dataset.hf_dataset['test'] if 'test' in self.config.dataset.hf_dataset else None
        }

        # Plot amino acid distribution
        for dataset_name, dataset in eval_datasets.items():
            if dataset:
                plot_amino_acid_distribution(dataset, self.config.dataset.alphabet, dataset_name)

        # Plot distributions
        for dataset_name, dataset in eval_datasets.items():
            if dataset:
                plot_distribution(dataset, 'collision_energy_aligned_normed', dataset_name, xlabel='Collision Energy')
                plot_distribution(dataset, 'intensities_raw', dataset_name, lambda x: [i for sub in x for i in sub], xlabel='Intensity')
                plot_distribution(dataset, self.config.dataset.sequence_column, dataset_name, is_sequence=True, bins=None, xlabel='Sequence Length')
                plot_distribution(dataset, 'precursor_charge_onehot', dataset_name, lambda x: np.argmax(x, axis=1), bins=np.arange(6) - 0.5, xlabel='Precursor Charge')


    def train(self):
        """Performs the training process and returns the final model.

        Returns:
            PrositIntensityPredictor: The refined model that results from the training process. This model can be used for predictions or further training steps.
        """
        self._evaluate_model()

        # Add the batch evaluation callback to the callbacks list
        batch_eval_callback = BatchEvaluationCallback(self._evaluate_model, 1000)
        self.callbacks.append(batch_eval_callback)

        for instance_config in self.training_schedule:

            self.csv_logger.reset_phase()

            training = AutomaticRlTlTrainingInstance(
                instance_config=instance_config,
                model=self.model,
                dataset=self.config.dataset,
                current_epoch_offset=self.current_epoch_offset,
                wandb_logging=self.config.use_wandb,
                results_log=self.config.results_log,
                callbacks=self.callbacks,
                validation_steps=self.validation_steps
            )
            training.run()

            self.current_epoch_offset = training.current_epoch_offset
            self._evaluate_model()

        if self.config.use_wandb:
            wandb.finish()
        
        self._calculate_spectral_angles('after')

        return self.model



class AutomaticRlTlTrainingInstance:

    model : PrositIntensityPredictor
    dataset : FragmentIonIntensityDataset
    instance_config : TrainingInstanceConfig
    current_epoch_offset : int
    wandb_logging : bool
    results_log: str 
    callbacks : list
    validation_steps : Optional[int]

    stopped_early : bool
    final_learning_rate : float
    inflection_early_stopping : Optional[InflectionPointEarlyStopping] = None


    def __init__(
            self,
            instance_config : TrainingInstanceConfig,
            model : PrositIntensityPredictor,
            current_epoch_offset : int,
            dataset : FragmentIonIntensityDataset,
            wandb_logging : bool,
            results_log: str,
            callbacks : list,
            validation_steps : Optional[int]
        ):
        self.instance_config = instance_config
        self.model = model
        self.dataset = dataset
        self.current_epoch_offset = current_epoch_offset
        self.wandb_logging = wandb_logging
        self.results_log = results_log
        self.callbacks = callbacks.copy()
        self.validation_steps = validation_steps

        self._configure_training()


    def _configure_training(self):

        # freezing of old embedding weights
        if self.instance_config.freeze_old_embedding_weights:
            if self.wandb_logging:
                wandb.log({'freeze_old_embedding_weights': 1})
            with open(f'{self.results_log}/freeze_log.csv', 'a') as f:
                f.write('freeze_old_embedding_weights,1\n')
            change_layers.freeze_old_embeddings(self.model)
        else:
            if self.wandb_logging:
                wandb.log({'freeze_old_embedding_weights': 0})
            with open(f'{self.results_log}/freeze_log.csv', 'a') as f:
                f.write('freeze_old_embedding_weights,0\n')
            change_layers.release_old_embeddings(self.model)
        
        # freezing of old regressor weights
        if self.instance_config.freeze_old_regressor_weights:
            if self.wandb_logging:
                wandb.log({'freeze_old_regressor_weights': 1})
            with open(f'{self.results_log}/freeze_log.csv', 'a') as f:
                f.write('freeze_old_regressor_weights,1\n')
            change_layers.freeze_old_regressor(self.model)
        else:
            if self.wandb_logging:
                wandb.log({'freeze_old_regressor_weights': 0})
            with open(f'{self.results_log}/freeze_log.csv', 'a') as f:
                f.write('freeze_old_regressor_weights,0\n')
            change_layers.release_old_regressor(self.model)


        # freezing of inner layers
        if self.instance_config.freeze_inner_layers:
            freezing.freeze_model(
                self.model, 
                self.instance_config.freeze_whole_embedding_layer,
                self.instance_config.freeze_whole_regressor_layer
            )

            if self.wandb_logging:
                wandb.log({
                    'freeze_inner_layers': 1,
                    'freeze_embedding_layer': 1 if self.instance_config.freeze_whole_embedding_layer else 0,
                    'freeze_regressor_layer': 1 if self.instance_config.freeze_whole_regressor_layer else 0
                })
            with open(f'{self.results_log}/freeze_log.csv', 'a') as f:
                f.write(f'freeze_inner_layers,1\nfreeze_embedding_layer,{1 if self.instance_config.freeze_whole_embedding_layer else 0}\nfreeze_regressor_layer,{1 if self.instance_config.freeze_whole_regressor_layer else 0}\n\n')
        else:
            if self.instance_config.freeze_whole_embedding_layer:
                raise RuntimeError('Cannot freeze whole embedding layer without freezing inner part of the model.')
            if self.instance_config.freeze_whole_regressor_layer:
                raise RuntimeError('Cannot freeze whole regressor layer without freezing inner part of the model.')
            
            freezing.release_model(self.model)

            if self.wandb_logging:
                wandb.log({
                    'freeze_inner_layers': 0,
                    'freeze_embedding_layer': 0,
                    'freeze_regressor_layer': 0    
                })
            with open(f'{self.results_log}/freeze_log.csv', 'a') as f:
                f.write(f'freeze_inner_layers,0\nfreeze_embedding_layer,0\nfreeze_regressor_layer,0\n\n')


        if self.instance_config.plateau_early_stopping:
            early_stopping = EarlyStopping(
                monitor="val_loss",
                min_delta=self.instance_config.plateau_early_stopping_min_delta,
                patience=self.instance_config.plateau_early_stopping_patience,
                restore_best_weights=True)

            self.callbacks.append(early_stopping)


        if self.instance_config.inflection_early_stopping:
            self.inflection_early_stopping = InflectionPointEarlyStopping(
                min_improvement=self.instance_config.inflection_early_stopping_min_improvement,
                patience=self.instance_config.inflection_early_stopping_patience,
                ignore_first_n=self.instance_config.inflection_early_stopping_ignore_first_n,
                wandb_log=self.wandb_logging
            )
            
            self.callbacks.append(self.inflection_early_stopping)


        if self.instance_config.inflection_lr_reducer:
            reduce_lr = InflectionPointLRReducer(
                factor=self.instance_config.inflection_lr_reducer_factor,
                patience=self.instance_config.inflection_lr_reducer_patience,
                min_improvement=self.instance_config.inflection_lr_reducer_min_improvement,
                wandb_log=self.wandb_logging
            ) 

            self.callbacks.append(reduce_lr)

        if self.instance_config.lr_warmup:
            lr_warmup_linear = LearningRateWarmupPerStep(
                num_steps=self.instance_config.lr_warmup_num_steps,
                start_lr=self.instance_config.lr_warmup_start_lr,
                end_lr=self.instance_config.learning_rate
            )
            self.callbacks.append(lr_warmup_linear)


    def run(self):
        
        # perform all training runs
        optimizer = tf.keras.optimizers.Adam(learning_rate=self.instance_config.learning_rate)
        self.model.compile(
            optimizer=optimizer,
            loss=masked_spectral_distance,
            metrics=[masked_pearson_correlation_distance]
        )

        # train model
        history = self.model.fit(
            self.dataset.tensor_train_data,
            validation_data=self.dataset.tensor_val_data,
            validation_steps=self.validation_steps,
            epochs=self.instance_config.num_epochs,
            callbacks=self.callbacks,
            verbose=0
        )

        inflection_ES_stopped = self.inflection_early_stopping is not None and self.inflection_early_stopping.stopped_early
        if len(history.history['loss']) < self.instance_config.num_epochs or inflection_ES_stopped:
            self.stopped_early = True
        else:
            self.stopped_early = False

        self.final_learning_rate = self.model.optimizer._learning_rate.numpy()
        self.current_epoch_offset += len(history.history['loss'])
<|MERGE_RESOLUTION|>--- conflicted
+++ resolved
@@ -201,60 +201,6 @@
             metrics=[masked_pearson_correlation_distance]
         )
     
-    # def _calculate_spectral_angles(self):
-    #     """Calculates and saves the spectral angle distributions before and after training."""
-
-    #     def calculate_spectral_distance(dataset, model):
-    #         spectral_dists = []
-    #         for batch, y_true in dataset:        
-    #             y_pred = model.predict(batch)
-    #             spectral_dists.extend(masked_spectral_distance(y_true=y_true, y_pred=y_pred).numpy())
-    #         return spectral_dists
-
-    #     def calculate_and_save_spectral_angle_distribution(data, model, results_log, datasets=['train', 'val', 'test']):
-    #         """
-    #         Predict the intensities, calculate spectral distances, and save the spectral angle distribution for the specified datasets.
-
-    #         Args:
-    #             data: A dataset containing tensor_train_data, tensor_val_data, and tensor_test_data.
-    #             model: A trained model used for making predictions.
-    #             results_log: Directory to save the JSON files.
-    #             datasets: A list of strings indicating which datasets to use ('train', 'val', 'test').
-
-    #         Returns:
-    #             None (saves JSON files)
-    #         """
-    #         def save_json(data, filename):
-    #             with open(os.path.join(results_log, filename), 'w') as f:
-    #                 json.dump(data, f)
-
-    #         for dataset in datasets:
-    #             if dataset == 'train':
-    #                 dataset_data = data.tensor_train_data
-    #             elif dataset == 'val':
-    #                 dataset_data = data.tensor_val_data
-    #             elif dataset == 'test':
-    #                 dataset_data = data.tensor_test_data
-    #             else:
-    #                 raise ValueError("Invalid dataset type. Choose 'train', 'val', or 'test'.")
-
-    #             spectral_dists = calculate_spectral_distance(dataset_data, model)
-    #             sa_data = [1 - sd for sd in spectral_dists]
-    #             avg_sa = np.mean(sa_data)
-
-    #             data_to_save = {
-    #                 'spectral_angles': sa_data,
-    #                 'average_spectral_angle': avg_sa
-    #             }
-
-    #             save_json(data_to_save, f'spectral_angle_distribution_{dataset}.json')
-
-    #     calculate_and_save_spectral_angle_distribution(
-    #         data=self.config.dataset,
-    #         model=self.model,
-    #         results_log=self.config.results_log,
-    #         datasets=['train', 'val', 'test']
-    #     )
 
     def _calculate_spectral_angles(self, stage):
         """Calculates and saves the spectral angle distributions before and after training."""
@@ -422,8 +368,11 @@
                 def on_epoch_begin(self_inner, epoch, *args):
                     wandb.log({'epoch_total': epoch + self.current_epoch_offset})
 
-<<<<<<< HEAD
-            self.callbacks.extend([WandbCallback(save_model=False, log_batch_frequency=True, verbose=1), LearningRateReporter(), RealEpochReporter()])
+            self.callbacks = [WandbCallback(save_model=False, log_batch_frequency=True, verbose=1), LearningRateReporter(), RealEpochReporter(), self.csv_logger]
+        else:         
+            self.callbacks = [             
+                self.csv_logger
+            ]        
 
         
         class LossProgressReporter(tf.keras.callbacks.Callback):
@@ -436,13 +385,6 @@
                     self_inner.min_loss = loss
 
                 loss = min(self_inner.min_loss, loss)
-=======
-            self.callbacks = [WandbCallback(save_model=False, log_batch_frequency=True, verbose=1), LearningRateReporter(), RealEpochReporter(), self.csv_logger]
-        else:         
-            self.callbacks = [             
-                self.csv_logger
-            ]        
->>>>>>> 240b4e38
 
                 if self_inner.counter % 1000 == 0:
                     approx_progress = min(0.9999, max(0, (self.initial_loss - loss) / (self.initial_loss - 0.1)))
