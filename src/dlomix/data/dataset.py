# adjust encoding schemes workflow --> check ppt for details
# check if config can wrap all the parameters and be used to manage the attributes of the class, reduce the assignment of attributes in the init method

import importlib
import logging
import os
import warnings
from typing import Callable, Dict, List, Optional, Union

from datasets import Dataset, DatasetDict, Sequence, Value, load_dataset, load_from_disk

from ..constants import ALPHABET_UNMOD
from .dataset_config import DatasetConfig
from .dataset_utils import EncodingScheme, get_num_processors
from .processing.feature_extractors import (
    AVAILABLE_FEATURE_EXTRACTORS,
    FEATURE_EXTRACTORS_PARAMETERS,
    LookupFeatureExtractor,
)
from .processing.processors import (
    FunctionProcessor,
    SequenceEncodingProcessor,
    SequencePaddingProcessor,
    SequenceParsingProcessor,
    SequencePTMRemovalProcessor,
)

logger = logging.getLogger(__name__)


class PeptideDataset:
    """
    PeptideDataset class to handle peptide datasets for deep learning models.
    The class is designed to handle peptide datasets in various formats and process them into a format that can be used by deep learning models.
    The class is built on top of the Hugging Face datasets library and provides a simple interface to load, process and save peptide datasets.

    Parameters
    ----------
    data_source : Union[str, List]
        Path to the data source file or list of paths to the data source files.
    val_data_source : Union[str, List]
        Path to the validation data source file or list of paths to the validation data source files.
    test_data_source : Union[str, List]
        Path to the test data source file or list of paths to the test data source files.
    data_format : str
        Format of the data source file(s). Example formats are 'csv', 'json', 'parquet', etc. Use 'hub' for datasets from the Hugging Face Hub and 'hf' for in-memory HF Dataset/DatasetDict objects.
    sequence_column : str
        Name of the column in the data source file that contains the peptide sequences.
    label_column : str
        Name of the column in the data source file that contains the labels.
    val_ratio : float
        Ratio of the validation data to the training data. The value should be between 0 and 1.
    test_ratio : float
        Ratio of the test data to the validation data. The value should be between 0 and 1. (Splits the validation data again, not the train data.)
    max_seq_len : int
        Maximum sequence length to pad the sequences to. If set to 0, the sequences will not be padded.
    dataset_type : str
        Type of the tensor dataset to be generated afterwards. Possible values are "tf" and "pt" for TensorFlow and PyTorch respectively.
    batch_size : int
        Batch size for the tensor dataset.
    model_features : List[str]
        List of column names in the data source file that contain features to be used by the model.
    dataset_columns_to_keep : Optional[List[str]]
        List of column names in the data source file that should be kept in the Hugging Face dataset but not returned as tensors.
    features_to_extract : Optional[List[Union[Callable, str]]]
        List of feature extractors to be applied to the sequences. The feature extractors can be either a function or a string that corresponds to a predefined feature extractor.
    pad : bool
        Flag to indicate whether to pad the sequences to the maximum sequence length.
    padding_value : int
        Value to use for padding the sequences.
    alphabet : Dict
        Alphabet to use for encoding the amino acids in the sequences.
    with_termini : bool
        Flag to indicate whether to include the N- and C-termini []- and -[] in the sequences.
    encoding_scheme : Union[str, EncodingScheme]
        Encoding scheme to use for encoding the sequences. Possible values are "unmod" and "naive-mods" for unmodified sequences and sequences with PTMs respectively.
    processed : bool
        Flag to indicate whether the dataset has been processed or not.
    enable_tf_dataset_cache : bool
        Flag to indicate whether to enable TensorFlow Dataset caching (call `.cahce()` on the generate TF Datasets).
    disable_cache : bool
        Flag to indicate whether to disable Hugging Face Datasets caching. Default is False.
    auto_cleanup_cache : bool
        Flag to indicate whether to automatically clean up the temporary Hugging Face Datasets cache files. Default is True.
    num_proc : Optional[int]
        Number of processes to use for processing the dataset. Default is None, no multi-processing.
    batch_processing_size : Optional[int]
        Batch size for processing the dataset, passed to the HuggingFace `Dataset.map()` function calls. Default is 1000.

    Attributes
    ----------
    DEFAULT_SPLIT_NAMES : List[str]
        Default split names for the dataset.
    CONFIG_JSON_NAME : str
        Name of the configuration JSON file.

    Methods
    -------
    save_to_disk(path: str)
        Save the dataset to disk.
    load_from_disk(path: str)
        Load the dataset from disk.
    from_dataset_config(config: DatasetConfig)
        Create a PeptideDataset object from a DatasetConfig object.
    """

    DEFAULT_SPLIT_NAMES = ["train", "val", "test", "inference"]
    CONFIG_JSON_NAME = "dlomix_peptide_dataset_config.json"

    def __init__(
        self,
        data_source: Union[str, List],
        val_data_source: Union[str, List],
        test_data_source: Union[str, List],
        data_format: str,
        sequence_column: str,
        label_column: str,
        val_ratio: float,
        test_ratio: float,
        max_seq_len: int,
        dataset_type: str,
        batch_size: int,
        model_features: Optional[List[str]],
        dataset_columns_to_keep: Optional[List[str]],
        features_to_extract: Optional[List[Union[Callable, str]]] = None,
        pad: bool = True,
        padding_value: int = 0,
        alphabet: Dict = ALPHABET_UNMOD,
        with_termini: bool = True,
        encoding_scheme: Union[str, EncodingScheme] = EncodingScheme.UNMOD,
        processed: bool = False,
        enable_tf_dataset_cache: bool = False,
        disable_cache: bool = False,
        auto_cleanup_cache: bool = True,
        num_proc: Optional[int] = None,
        batch_processing_size: Optional[int] = 1000,
<<<<<<< HEAD
        inference_only: Optional[bool] = False
=======
        inference_only: bool = False,
        ion_types: Optional[List[str]] = None,
>>>>>>> 7d8bcd1e
    ):
        super(PeptideDataset, self).__init__()
        self.data_source = data_source
        self.val_data_source = val_data_source
        self.test_data_source = test_data_source

        self.data_format = data_format

        self.sequence_column = sequence_column
        self.label_column = label_column

        self.val_ratio = val_ratio
        self.test_ratio = test_ratio
        self.max_seq_len = max_seq_len
        self.dataset_type = dataset_type
        self.batch_size = batch_size
        self.model_features = model_features
        self.inference_only = inference_only
<<<<<<< HEAD
        if inference_only:
            self.label_column = None
=======
        if isinstance(inference_only, bool) and inference_only:
            self.label_column = None
        # y and b ions are the standard ions which are used for Prosit
        self.ion_types = ['y', 'b'] if ion_types is None else ion_types
>>>>>>> 7d8bcd1e

        # to be kept in the hf dataset, but not returned in the tensor dataset
        if dataset_columns_to_keep is None:
            self.dataset_columns_to_keep = []
        else:
            self.dataset_columns_to_keep = dataset_columns_to_keep

        self.features_to_extract = features_to_extract
        self.pad = pad
        self.padding_value = padding_value
        self.alphabet = alphabet
        self.with_termini = with_termini
        self.encoding_scheme = EncodingScheme(encoding_scheme)
        self.processed = processed
        self.enable_tf_dataset_cache = enable_tf_dataset_cache
        self.disable_cache = disable_cache
        self.auto_cleanup_cache = auto_cleanup_cache
        self._set_hf_cache_management()

        self.extended_alphabet = self.alphabet.copy()

        self._refresh_config()

        if not self.processed:
            self.hf_dataset: Optional[Union[Dataset, DatasetDict]] = None
            self._empty_dataset_mode = False
            self._is_predefined_split = False
            self._is_predefined_test_split = False
            self._test_set_only = False
            self._num_proc = num_proc
            self._set_num_proc()
            self._batch_processing_size = batch_processing_size

            self._data_files_available_splits = {}
            self._load_dataset()
            self._decide_on_splitting()

            self._relevant_columns = []
            self._extracted_features_columns = []

            if not self._empty_dataset_mode:
                self._processors = []
                self._remove_unnecessary_columns()
                self._split_dataset()
                self._parse_sequences()

                self._configure_processing_pipeline()
                self._apply_processing_pipeline()
                if self.model_features is not None:
                    self._cast_model_feature_types_to_float()
                self._cleanup_temp_dataset_cache_files()
                self.processed = True
                self._refresh_config()

    def _set_num_proc(self):
        if self._num_proc:
            n_processors = get_num_processors()
            if self._num_proc > n_processors:
                warnings.warn(
                    f"Number of processors provided is greater than the available processors. Using the maximum number of processors available: {n_processors}."
                )
                self._num_proc = n_processors

    def _set_hf_cache_management(self):
        if self.disable_cache:
            from datasets import disable_caching

            disable_caching()

    def _refresh_config(self):
        self._config = DatasetConfig(
            data_source=self.data_source,
            val_data_source=self.val_data_source,
            test_data_source=self.test_data_source,
            data_format=self.data_format,
            sequence_column=self.sequence_column,
            label_column=self.label_column,
            val_ratio=self.val_ratio,
            test_ratio=self.test_ratio,
            max_seq_len=self.max_seq_len,
            dataset_type=self.dataset_type,
            batch_size=self.batch_size,
            model_features=self.model_features,
            dataset_columns_to_keep=self.dataset_columns_to_keep,
            features_to_extract=self.features_to_extract,
            pad=self.pad,
            padding_value=self.padding_value,
            alphabet=self.alphabet,
            encoding_scheme=self.encoding_scheme,
            processed=self.processed,
            inference_only=self.inference_only
        )

        self._config._additional_data.update(
            {
                k: v
                for k, v in self.__dict__.items()
                if k.startswith("_") and k != "_config"
            }
        )

        self._config._additional_data.update({"cls": self.__class__.__name__})

    def _load_dataset(self):
        if self.data_format == "hub":
            self._load_from_hub()
            return

        if self.data_format == "hf":
            self._load_from_inmemory_hf_dataset()
            return

        data_sources = [self.data_source, self.val_data_source, self.test_data_source]

        for split_name, source in zip(PeptideDataset.DEFAULT_SPLIT_NAMES, data_sources):
            if source is not None:
                self._data_files_available_splits[split_name] = source

        if len(self._data_files_available_splits) == 0:
            self._empty_dataset_mode = True
            warnings.warn(
                "No data files provided, please provide at least one data source if you plan to use this dataset directly. Otherwise, you can later load data into this empty dataset"
            )
        else:
            self._empty_dataset_mode = False

            self.hf_dataset = load_dataset(
                self.data_format, data_files=self._data_files_available_splits
            )

    def _load_from_hub(self):
        self.hf_dataset = load_dataset(self.data_source)
        self._empty_dataset_mode = False
        warnings.warn(
            'The provided data is assumed to be hosted on the Hugging Face Hub since data_format is set to "hub". Validation and test data sources will be ignored.'
        )
        if isinstance(self.hf_dataset, DatasetDict):
            for split in self.hf_dataset.keys():
                if split not in PeptideDataset.DEFAULT_SPLIT_NAMES:
                    raise ValueError(
                        f"The split name {split} is not a valid split name. Please use one of the default split names: {PeptideDataset.DEFAULT_SPLIT_NAMES}."
                    )
            self._data_files_available_splits = {
                split: f"HF hub dataset - {self.data_source} - {split}"
                for split in self.hf_dataset
            }

        else:
            self._data_files_available_splits = {
                PeptideDataset.DEFAULT_SPLIT_NAMES[
                    0
                ]: f"HF hub dataset - {self.data_source}"
            }

    def _load_from_inmemory_hf_dataset(self):
        self._empty_dataset_mode = False
        warnings.warn(
            f'The provided data is assumed to be an in-memory Hugging Face Dataset or DatasetDict object since data_format is set to "hf". Validation and test data sources will be ignored and the split names of the DatasetDict has to follow the default namings {PeptideDataset.DEFAULT_SPLIT_NAMES}.'
        )

        if isinstance(self.data_source, DatasetDict):
            self.hf_dataset = self.data_source
            self._data_files_available_splits = dict.fromkeys(self.hf_dataset)
            self._data_files_available_splits = {
                split: f"in-memory Dataset object - {split}"
                for split in self.hf_dataset
            }
        elif isinstance(self.data_source, Dataset):
            self.hf_dataset = DatasetDict()
            self.hf_dataset[PeptideDataset.DEFAULT_SPLIT_NAMES[0]] = self.data_source
            self._data_files_available_splits = {
                PeptideDataset.DEFAULT_SPLIT_NAMES[0]: "in-memory Dataset object"
            }
        else:
            raise ValueError(
                "The provided data source is not a valid Hugging Face Dataset/DatasetDict object. The data_format value should be set to 'hf' if you plan to use an in-memory Hugging Face Dataset/DatasetDict object."
            )

    def _decide_on_splitting(self):
        count_loaded_data_sources = len(self._data_files_available_splits)

        # one non-train data source provided -> if test, then test only, if val, then do not split
        if count_loaded_data_sources == 1:
            if self.test_data_source is not None:
                self._test_set_only = True
            if self.val_data_source is not None:
                self._is_predefined_split = True
            if self.test_ratio == 0.0 or self.test_ratio is None:
                self._is_predefined_test_split = True

        # two or more data sources provided -> no splitting in all cases
        if count_loaded_data_sources >= 2:
            if self.val_data_source is not None:
                self._is_predefined_split = True
            if self.test_data_source is not None:
                self._is_predefined_test_split = True

        if self._is_predefined_split:
            warnings.warn(
                f"""
                Multiple data sources or a single non-train data source provided {self._data_files_available_splits}, please ensure that the data sources are already split into train, val and test sets
                since no splitting will happen. If not, please provide only one data_source and set the val_ratio to split the data into train and val sets."
                """
            )

    def _remove_unnecessary_columns(self):
        # if inference only dataset, no sequence column necessary
<<<<<<< HEAD
        if self.ƒly:
=======
        if self.inference_only:
>>>>>>> 7d8bcd1e
            warnings.warn(
                """
                This is a inference only dataset! You can only make predictions with this dataset! Attempting to
                train a model with this dataset will result in an error!
                """
            )
            self._relevant_columns = [self.sequence_column]
        else:
            self._relevant_columns = [self.sequence_column, self.label_column]

        if self.model_features is not None:
            self._relevant_columns.extend(self.model_features)

        if self.dataset_columns_to_keep is not None:
            # additional columns to keep in the hugging face dataset only and not return as tensors
            self._relevant_columns.extend(self.dataset_columns_to_keep)

        # select only relevant columns from the Hugging Face Dataset (includes label column)
        self.hf_dataset = self.hf_dataset.select_columns(self._relevant_columns)

    def _split_dataset(self):
        if self._is_predefined_split or self._test_set_only:
            return
        
        if self.inference_only:
            # if inference only dataset -> only keep the inference dataset and remove the train set
            self.hf_dataset["inference"] = self.hf_dataset[PeptideDataset.DEFAULT_SPLIT_NAMES[0]]
            self.hf_dataset.pop(PeptideDataset.DEFAULT_SPLIT_NAMES[0])
            return

        # only a train dataset or a train and a test but no val -> split train into train/val
        splitted_dataset = self.hf_dataset[
            PeptideDataset.DEFAULT_SPLIT_NAMES[0]
        ].train_test_split(test_size=self.val_ratio)

        self.hf_dataset["train"] = splitted_dataset["train"]
        self.hf_dataset["val"] = splitted_dataset["test"]

        # if test set is not specified -> split train set into test set and remaining train set
        if self._is_predefined_test_split:
            del splitted_dataset["train"]
            del splitted_dataset["test"]
            del splitted_dataset
            return
        
        self.test_ratio = self.test_ratio / (1 - self.val_ratio)
        splitted_dataset = self.hf_dataset["train"].train_test_split(test_size=self.test_ratio)
        self.hf_dataset["train"] = splitted_dataset["train"]
        self.hf_dataset["test"] = splitted_dataset["test"]
        
        del splitted_dataset["train"]
        del splitted_dataset["test"]
        del splitted_dataset
        

    def _parse_sequences(self):
        # parse sequence in all encoding schemes
        sequence_parsing_processor = SequenceParsingProcessor(
            self.sequence_column,
            batched=True,
            with_termini=self.with_termini,
        )

        self.dataset_columns_to_keep.extend(
            SequenceParsingProcessor.PARSED_COL_NAMES.values()
        )
        self._processors.append(sequence_parsing_processor)

        if self.encoding_scheme == EncodingScheme.UNMOD:
            warnings.warn(
                f"""Encoding scheme is {self.encoding_scheme}, this enforces removing all occurences of PTMs in the sequences.
If you prefer to encode the (amino-acids)+PTM combinations as tokens in the vocabulary, please use the encoding scheme 'naive-mods'.
"""
            )

            self._processors.append(
                SequencePTMRemovalProcessor(
                    sequence_column_name=self.sequence_column, batched=True
                )
            )

    def _configure_processing_pipeline(self):
        self._configure_encoding_step()
        self._configure_padding_step()
        self._configure_feature_extraction_step()

    def _configure_encoding_step(self):
        encoding_processor = None

        if (
            self.encoding_scheme == EncodingScheme.UNMOD
            or self.encoding_scheme == EncodingScheme.NAIVE_MODS
        ):
            encoding_processor = SequenceEncodingProcessor(
                sequence_column_name=self.sequence_column,
                alphabet=self.extended_alphabet,
                batched=True,
            )

        else:
            raise NotImplementedError(
                f"Encoding scheme {self.encoding_scheme} is not implemented. Available encoding schemes are: {list(EncodingScheme.__members__)}."
            )

        self._processors.append(encoding_processor)

    def _configure_padding_step(self):
        if not self.pad:
            warnings.warn(
                "Padding is turned off, sequences will have variable lengths. Converting this dataset to tensors will cause errors unless proper stacking of examples is done."
            )
            return

        if self.max_seq_len > 0:
            seq_len = self.max_seq_len
        else:
            raise ValueError(
                f"Max sequence length provided is an integer but not a valid value: {self.max_seq_len}, only positive non-zero values are allowed."
            )

        padding_processor = SequencePaddingProcessor(
            sequence_column_name=self.sequence_column,
            batched=True,
            padding_value=self.padding_value,
            max_length=seq_len,
        )

        self._processors.append(padding_processor)

    def _configure_feature_extraction_step(self):
        if self.features_to_extract is None or len(self.features_to_extract) == 0:
            return

        for feature in self.features_to_extract:
            if isinstance(feature, str):
                feature_name = feature.lower()

                if feature_name not in AVAILABLE_FEATURE_EXTRACTORS:
                    warnings.warn(
                        f"Skipping feature extractor {feature} since it is not available. Please choose from the available feature extractors: {AVAILABLE_FEATURE_EXTRACTORS}."
                    )
                    continue

                # We pass here the parsed sequence to the feature extractor since it will always be a list with AA+PTM as elements
                feature_extactor = LookupFeatureExtractor(
                    sequence_column_name=SequenceParsingProcessor.PARSED_COL_NAMES[
                        "seq"
                    ],
                    feature_column_name=feature_name,
                    **FEATURE_EXTRACTORS_PARAMETERS[feature_name],
                    max_length=self.max_seq_len,
                    batched=True,
                )
            elif isinstance(feature, Callable):
                warnings.warn(
                    (
                        f"Using custom feature extractor from the user function {feature.__name__}"
                        "please ensure that the provided function pads the feature to the sequence length"
                        "so that all tensors have the same sequence length dimension."
                    )
                )

                feature_name = feature.__name__
                feature_extactor = FunctionProcessor(feature)
            else:
                raise ValueError(
                    f"Feature extractor {feature} is not a valid type. Please provide a function or a string that is a valid feature extractor name."
                )

            self._extracted_features_columns.append(feature_name)
            self._processors.append(feature_extactor)

    def _apply_processing_pipeline(self):
        for processor in self._processors:
            logger.info(f"Applying step: {processor.__class__.__name__}...")
            logger.debug(f"Applying step with arguments:\n\n{processor}...")
            self.hf_dataset = self.hf_dataset.map(
                processor,
                desc=f"Mapping {processor.__class__.__name__}",
                batched=processor.batched,
                batch_size=self._batch_processing_size,
                num_proc=self._num_proc,
            )
            logger.info(f"Done with step: {processor.__class__.__name__}.\n")

            if isinstance(processor, SequencePaddingProcessor):
                for split in self.hf_dataset.keys():
                    if split != "test":
                        logger.info(
                            f"Removing truncated sequences in the {split} split ..."
                        )

                        self.hf_dataset[split] = self.hf_dataset[split].filter(
                            lambda batch: batch[processor.KEEP_COLUMN_NAME],
                            batched=True,
                            num_proc=self._num_proc,
                            batch_size=self._batch_processing_size,
                        )
                self.hf_dataset = self.hf_dataset.remove_columns(
                    processor.KEEP_COLUMN_NAME
                )

    def _cast_model_feature_types_to_float(self):
        for split in self.hf_dataset.keys():
            new_features = self.hf_dataset[split].features.copy()

            for feature_name, feature_type in self.hf_dataset[split].features.items():
                # ensure model features are casted to float for concatenation later
                if feature_name not in self.model_features:
                    continue
                if feature_type.dtype.startswith("float"):
                    continue
                if isinstance(feature_type, Sequence):
                    new_features[feature_name] = Sequence(Value("float32"))
                if isinstance(feature_type, Value):
                    new_features[feature_name] = Value("float32")

            self.hf_dataset[split] = self.hf_dataset[split].cast(
                new_features,
                num_proc=self._num_proc,
                batch_size=self._batch_processing_size,
            )

    def _cleanup_temp_dataset_cache_files(self):
        if self.auto_cleanup_cache:
            cleaned_up = self.hf_dataset.cleanup_cache_files()
            logger.info(f"Cleaned up cache files: {cleaned_up}.")

    def save_to_disk(self, path: str):
        """
        Save the dataset to disk.

        Parameters
        ----------
        path : str
            Path to save the dataset to.

        """

        self._config.save_config_json(
            os.path.join(path, PeptideDataset.CONFIG_JSON_NAME)
        )

        self.hf_dataset.save_to_disk(path)

    @classmethod
    def load_from_disk(cls, path: str):
        """
        Load the dataset from disk.

        Parameters
        ----------
        path : str
            Path to load the dataset from.

        Returns
        -------
        PeptideDataset
            PeptideDataset object loaded from disk.
        """

        config = DatasetConfig.load_config_json(
            os.path.join(path, PeptideDataset.CONFIG_JSON_NAME)
        )

        hf_dataset = load_from_disk(path)

        dataset = cls.from_dataset_config(config)
        dataset.hf_dataset = hf_dataset
        return dataset

    @classmethod
    def from_dataset_config(cls, config: DatasetConfig):
        d = cls(
            data_source=config.data_source,
            val_data_source=config.val_data_source,
            test_data_source=config.test_data_source,
            data_format=config.data_format,
            sequence_column=config.sequence_column,
            label_column=config.label_column,
            val_ratio=config.val_ratio,
            test_ratio=config.test_ratio,
            max_seq_len=config.max_seq_len,
            dataset_type=config.dataset_type,
            batch_size=config.batch_size,
            model_features=config.model_features,
            dataset_columns_to_keep=config.dataset_columns_to_keep,
            features_to_extract=config.features_to_extract,
            pad=config.pad,
            padding_value=config.padding_value,
            alphabet=config.alphabet,
            encoding_scheme=config.encoding_scheme,
            processed=config.processed,
            inference_only=config.inference_only,
<<<<<<< HEAD
=======
            ion_types=config.ion_types,
>>>>>>> 7d8bcd1e
        )

        for k, v in config._additional_data.items():
            setattr(d, k, v)

        d._refresh_config()
        return d

    def __getitem__(self, index):
        return self.hf_dataset[index]

    def __str__(self):
        return self.hf_dataset.__str__()

    def __repr__(self):
        return self.hf_dataset.__repr__()

    def __len__(self):
        return len(self.hf_dataset)

    def __iter__(self):
        return iter(self.hf_dataset)

    def __getattr__(self, attr):
        if attr not in self.__dict__:
            return getattr(self.hf_dataset, attr)
        else:
            return self.__dict__[attr]

    def _get_input_tensor_column_names(self):
        # return a list of columns to be used as input tensors
        input_tensor_columns = self._relevant_columns.copy()

        # remove the label column from the input tensor columns since the to_tf_dataset method has a separate label_cols argument
        try:
            input_tensor_columns.remove(self.label_column)
        except ValueError as e:
            pass

        # remove the columns that are not needed in the tensor dataset
        input_tensor_columns = list(
            set(input_tensor_columns) - set(self.dataset_columns_to_keep)
        )

        # add the extracted features columns to the input tensor columns
        input_tensor_columns.extend(self._extracted_features_columns)

        return input_tensor_columns

    @property
    def tensor_train_data(self):
        """TensorFlow Dataset object for the training data"""
        tf_dataset = self._get_split_tf_dataset(PeptideDataset.DEFAULT_SPLIT_NAMES[0])

        if self.enable_tf_dataset_cache:
            tf_dataset = tf_dataset.cache()

        return tf_dataset

    @property
    def tensor_val_data(self):
        """TensorFlow Dataset object for the val data"""
        tf_dataset = self._get_split_tf_dataset(PeptideDataset.DEFAULT_SPLIT_NAMES[1])

        if self.enable_tf_dataset_cache:
            tf_dataset = tf_dataset.cache()

        return tf_dataset

    @property
    def tensor_test_data(self):
        """TensorFlow Dataset object for the test data"""
        tf_dataset = self._get_split_tf_dataset(PeptideDataset.DEFAULT_SPLIT_NAMES[2])

        if self.enable_tf_dataset_cache:
            tf_dataset = tf_dataset.cache()

        return tf_dataset
    
    @property
    def tensor_inference_data(self):
        """TensorFlow Dataset object for the inference data"""
        tf_dataset = self._get_split_tf_dataset(PeptideDataset.DEFAULT_SPLIT_NAMES[3])

        if self.enable_tf_dataset_cache:
            tf_dataset = tf_dataset.cache()
        
        return tf_dataset

    def _get_split_tf_dataset(self, split_name: str):
        existing_splits = list(self.hf_dataset.keys())
        if split_name not in existing_splits:
            raise ValueError(
                f"Split '{split_name}' does not exist in the dataset. Available splits are: {existing_splits}"
            )

        return self.hf_dataset[split_name].to_tf_dataset(
            columns=self._get_input_tensor_column_names(),
            label_cols=self.label_column,
            shuffle=False,
            batch_size=self.batch_size,
        )


def load_processed_dataset(path: str):
    """
    Load a processed peptide dataset from a given path.

    Parameters
    ----------
    path : str
        Path to the peptide dataset.

    Returns
    -------
    dlomix.data.PeptideDataset or one of its child classes
        Peptide dataset.
    """

    module = importlib.import_module("dlomix.data")

    config = DatasetConfig.load_config_json(
        os.path.join(path, PeptideDataset.CONFIG_JSON_NAME)
    )
    class_obj = getattr(module, config._additional_data.get("cls", "PeptideDataset"))
    hf_dataset = load_from_disk(path)

    dataset = class_obj.from_dataset_config(config)
    dataset.hf_dataset = hf_dataset
    return dataset<|MERGE_RESOLUTION|>--- conflicted
+++ resolved
@@ -134,12 +134,8 @@
         auto_cleanup_cache: bool = True,
         num_proc: Optional[int] = None,
         batch_processing_size: Optional[int] = 1000,
-<<<<<<< HEAD
-        inference_only: Optional[bool] = False
-=======
         inference_only: bool = False,
         ion_types: Optional[List[str]] = None,
->>>>>>> 7d8bcd1e
     ):
         super(PeptideDataset, self).__init__()
         self.data_source = data_source
@@ -158,15 +154,10 @@
         self.batch_size = batch_size
         self.model_features = model_features
         self.inference_only = inference_only
-<<<<<<< HEAD
-        if inference_only:
-            self.label_column = None
-=======
         if isinstance(inference_only, bool) and inference_only:
             self.label_column = None
         # y and b ions are the standard ions which are used for Prosit
         self.ion_types = ['y', 'b'] if ion_types is None else ion_types
->>>>>>> 7d8bcd1e
 
         # to be kept in the hf dataset, but not returned in the tensor dataset
         if dataset_columns_to_keep is None:
@@ -374,11 +365,7 @@
 
     def _remove_unnecessary_columns(self):
         # if inference only dataset, no sequence column necessary
-<<<<<<< HEAD
-        if self.ƒly:
-=======
         if self.inference_only:
->>>>>>> 7d8bcd1e
             warnings.warn(
                 """
                 This is a inference only dataset! You can only make predictions with this dataset! Attempting to
@@ -673,10 +660,7 @@
             encoding_scheme=config.encoding_scheme,
             processed=config.processed,
             inference_only=config.inference_only,
-<<<<<<< HEAD
-=======
             ion_types=config.ion_types,
->>>>>>> 7d8bcd1e
         )
 
         for k, v in config._additional_data.items():
