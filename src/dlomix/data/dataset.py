--- conflicted
+++ resolved
@@ -134,12 +134,8 @@
         auto_cleanup_cache: bool = True,
         num_proc: Optional[int] = None,
         batch_processing_size: Optional[int] = 1000,
-<<<<<<< HEAD
         inference_only: Optional[bool] = False,
-        ion_types: Optional[List[str]] = None,
-=======
-        inference_only: Optional[bool] = False
->>>>>>> eea43882
+        ion_types: Optional[List[str]] = None
     ):
         super(PeptideDataset, self).__init__()
         self.data_source = data_source
@@ -160,11 +156,8 @@
         self.inference_only = inference_only
         if inference_only:
             self.label_column = None
-<<<<<<< HEAD
         # y and b ions are the standard ions which are used for Prosit
         self.ion_types = ['y', 'b'] if ion_types is None else ion_types
-=======
->>>>>>> eea43882
 
         # to be kept in the hf dataset, but not returned in the tensor dataset
         if dataset_columns_to_keep is None:
@@ -372,11 +365,7 @@
 
     def _remove_unnecessary_columns(self):
         # if inference only dataset, no sequence column necessary
-<<<<<<< HEAD
         if self.inference_only:
-=======
-        if self.ƒly:
->>>>>>> eea43882
             warnings.warn(
                 """
                 This is a inference only dataset! You can only make predictions with this dataset! Attempting to
@@ -671,10 +660,7 @@
             encoding_scheme=config.encoding_scheme,
             processed=config.processed,
             inference_only=config.inference_only,
-<<<<<<< HEAD
             ion_types=config.ion_types,
-=======
->>>>>>> eea43882
         )
 
         for k, v in config._additional_data.items():
