install:
	pip install --upgrade pip && pip install -e .

install-dev:
	pip install --upgrade pip && pip install -e .[dev]

.PHONY: test
test:
	mkdir -p cov/

	python -m pytest tests/ --junitxml=junit/test-results.xml --cov=dlomix --cov-report html:cov/cov_html --cov-report xml:cov/cov.xml --cov-report lcov:cov/cov.info --cov-report annotate:cov/cov_annotate

format:
<<<<<<< HEAD
	black ./dlomix/*.py
	black ./run_scripts/*.py
	black ./tests/*.py

=======
	isort .
	black ./dlomix/*
>>>>>>> 901e0022

lint:
	pylint --disable=R,C ./dlomix/*

all: install format test<|MERGE_RESOLUTION|>--- conflicted
+++ resolved
@@ -11,16 +11,11 @@
 	python -m pytest tests/ --junitxml=junit/test-results.xml --cov=dlomix --cov-report html:cov/cov_html --cov-report xml:cov/cov.xml --cov-report lcov:cov/cov.info --cov-report annotate:cov/cov_annotate
 
 format:
-<<<<<<< HEAD
+	isort .
 	black ./dlomix/*.py
 	black ./run_scripts/*.py
 	black ./tests/*.py
-
-=======
-	isort .
-	black ./dlomix/*
->>>>>>> 901e0022
-
+	
 lint:
 	pylint --disable=R,C ./dlomix/*
 
