--- conflicted
+++ resolved
@@ -2,10 +2,7 @@
 import pandas as pd
 import tensorflow as tf
 
-<<<<<<< HEAD
 from dlomix.data.AbstractDataset import AbstractDataset
-=======
->>>>>>> d256a271
 from dlomix.utils import convert_nested_list_to_numpy_array
 
 # take into consideration if the pandas dataframe is pickled or not and then call read_pickle instead of read_csv
