from os.path import join
<<<<<<< HEAD
=======
from warnings import warn
>>>>>>> 5ef83fcc

import numpy as np
from matplotlib import pyplot as plt
from matplotlib.colors import LogNorm
from matplotlib.ticker import LogLocator

<<<<<<< HEAD
from .Report import PDFFile, Report
=======
from dlomix.reports.Report import PDFFile, Report
>>>>>>> 5ef83fcc


class RetentionTimeReport(Report):
    """Report generation for Retention Time Prediction tasks."""

    TARGETS_LABEL = "iRT (measured)"
    PREDICTIONS_LABEL = "iRT (predicted)"

    def __init__(self, output_path, history, figures_ext="png"):
        super(RetentionTimeReport, self).__init__(output_path, history, figures_ext)
        
        warn(f"{self.__class__.__name__} This class is deprecated and will not further developed. Use RetentionTimeReportWandb instead for creating a report with the Weights & Biases Report API.",
             DeprecationWarning,
             stacklevel=2
        )


        self.pdf_file = PDFFile("DLOmix - Retention Time Report")

    def generate_report(self, targets, predictions, **kwargs):
        self._init_report_resources()

        _ = self.calculate_r2(targets, predictions)
        self.plot_all_metrics()
        self.plot_residuals(targets, predictions)
        self.plot_density(targets, predictions)

        self._compile_report_resources_add_pdf_pages()

        self.pdf_file.output(join(self._output_path, "iRT_Report.pdf"), "F")

    def calculate_r2(self, targets, predictions):
        """Calculate R-squared using sklearn given true targets and predictions

        Arguments
        ---------
            targets: Array with target values
            predictions: Array with prediction values

        Returns:
            r_squared (float): float value of R squared
        """
        from sklearn.metrics import r2_score

        r2 = r2_score(np.ravel(targets), np.ravel(predictions))

        self._add_report_resource(
            "r2",
            "R-Squared",
            f"The R-squared value for the predictions is {round(r2, 4)}",
            r2,
        )

        return r2

    def plot_residuals(self, targets, predictions, xrange=(0, 0)):
        """Plot histogram of residuals

        Argsuments
        ----------
            targets: Array with target values
            predictions: Array with prediction values
            xrange (tuple, optional): X-axis range for plotting the histogram. Defaults to (-10, 10).
        """
        error = np.ravel(predictions) - np.ravel(targets)

        x_min, x_max = xrange
        if xrange == (0, 0):
            mean, std_dev = np.mean(error), np.std(error)
            x_min, x_max = mean - (3 * std_dev), mean + (3 * std_dev)

        bins = np.linspace(x_min, x_max, 200)

        plt.hist(error, bins, alpha=0.5, color="orange")
        plt.title("Historgram of Residuals")
        plt.xlabel("Residual value")
        plt.ylabel("Count")
        save_path = join(self._output_path, "histogram_residuals" + self._figures_ext)
        plt.savefig(save_path)
        plt.show()
        plt.close()

        self._add_report_resource(
            "residuals_plot",
            "Error Residuals",
            "The following plot shows a historgram of residuals for the test data.",
            save_path,
        )

    def plot_density(
        self,
        targets,
        predictions,
        irt_delta95=5,
        palette="Reds_r",
        delta95_line_color="#36479E",
        nbins=1000,
    ):
        """Create density plot

        Arguments
        ---------
            targets:  Array with target values
            predictions:  Array with prediction values
            irt_delta95 (int, optional): iRT Value of the delta 95% . Defaults to 5.
            palette (str, optional): Color palette from matplotlib. Defaults to 'Reds_r'.
            delta95_line_color (str, optional): Color for the delta 95% line. Defaults to '#36479E'.
            nbins (int, optional): Number of bins to use for creating the 2D histogram. Defaults to 1000.
        """

        H, xedges, yedges = np.histogram2d(targets, predictions, bins=nbins)

        x_min = np.min(targets)
        x_max = np.max(targets)

        # H needs to be rotated and flipped
        H = np.rot90(H)
        H = np.flipud(H)

        # Mask zeros
        Hmasked = np.ma.masked_where(H == 0, H)  # Mask pixels with a value of zero

        # Plot 2D histogram using pcolor
        cm = plt.cm.get_cmap(palette)
        plt.pcolormesh(
            xedges, yedges, Hmasked, cmap=cm, norm=LogNorm(vmin=1e0, vmax=1e2)
        )

        plt.xlabel(RetentionTimeReport.TARGETS_LABEL, fontsize=18)
        plt.ylabel(RetentionTimeReport.PREDICTIONS_LABEL, fontsize=18)

        cbar = plt.colorbar(ticks=LogLocator(subs=range(5)))
        cbar.ax.set_ylabel("Counts", fontsize=14)

        plt.plot([x_min, x_max], [x_min, x_max], c="black")
        plt.plot(
            [x_min, x_max],
            [x_min - irt_delta95, x_max - irt_delta95],
            color=delta95_line_color,
        )
        plt.plot(
            [x_min, x_max],
            [x_min + irt_delta95, x_max + irt_delta95],
            color=delta95_line_color,
        )

        font_size = 14  # Adjust as appropriate.
        cbar.ax.tick_params(labelsize=font_size)
        cbar.ax.minorticks_on()
        save_path = join(self._output_path, "density_plot" + self._figures_ext)
        plt.savefig(save_path)
        plt.show()
        plt.close()

        self._add_report_resource(
            "density_plot",
            "Density Plot",
            "The following figure shows the density plot with the delta-95 highlighted for the test data.",
            save_path,
        )<|MERGE_RESOLUTION|>--- conflicted
+++ resolved
@@ -1,19 +1,12 @@
 from os.path import join
-<<<<<<< HEAD
-=======
 from warnings import warn
->>>>>>> 5ef83fcc
 
 import numpy as np
 from matplotlib import pyplot as plt
 from matplotlib.colors import LogNorm
 from matplotlib.ticker import LogLocator
 
-<<<<<<< HEAD
 from .Report import PDFFile, Report
-=======
-from dlomix.reports.Report import PDFFile, Report
->>>>>>> 5ef83fcc
 
 
 class RetentionTimeReport(Report):
