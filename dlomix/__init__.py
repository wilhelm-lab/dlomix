--- conflicted
+++ resolved
@@ -1,8 +1,4 @@
-<<<<<<< HEAD
-__version__ = "0.0.5.dev0"
-=======
 __version__ = "0.0.6"
->>>>>>> 5ef83fcc
 
 META_DATA = {
     "author": "Omar Shouman",
