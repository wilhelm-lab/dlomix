import os
<<<<<<< HEAD
=======
import pickle
>>>>>>> 45467550
import sys

import pandas as pd
import tensorflow as tf

from dlomix.data import RetentionTimeDataset
<<<<<<< HEAD
=======
from dlomix.data.feature_extractors import (
    LengthFeature,
    ModificationGainFeature,
    ModificationLocationFeature,
    ModificationLossFeature,
)
>>>>>>> 45467550
from dlomix.eval import TimeDeltaMetric
from dlomix.models import PrositRetentionTimePredictor
from dlomix.reports import RetentionTimeReport

<<<<<<< HEAD
# sys.path.append(os.path.dirname(os.path.dirname(os.path.realpath(__file__))))
=======
sys.path.append(os.path.dirname(os.path.dirname(os.path.realpath(__file__))))

>>>>>>> 45467550

# consider the use-case for starting from a saved model

model = PrositRetentionTimePredictor(seq_length=30)

<<<<<<< HEAD
optimizer = tf.keras.optimizers.Adam(lr=0.0001)

TRAIN_DATAPATH = "../example_dataset/proteomTools_train_val.csv"
TEST_DATAPATH = "../example_dataset/proteomTools_test.csv"

d = RetentionTimeDataset(
    data_format="csv",
    data_source=TRAIN_DATAPATH,
    test_data_source=TEST_DATAPATH,
    sequence_column="sequence",
    label_column="irt",
    max_seq_len=30,
    batch_size=512,
    val_ratio=0.2,
)

print(d)

test_targets = d["test"]["irt"]
test_sequences = d["test"]["sequence"]
=======
optimizer = tf.keras.optimizers.Adam(learning_rate=0.001)

# PROSPECT_TRAIN_DATAPATH = "https://zenodo.org/record/6602020/files/TUM_missing_first_meta_data.parquet?download=1"
PROSPECT_TRAIN_DATAPATH = "../tests/assets/file_1.parquet"
TRAIN_DATAPATH = "../example_dataset/proteomTools_train_val.csv"
TEST_DATAPATH = "../example_dataset/proteomTools_test.csv"


d = RetentionTimeDataset(
    data_source=PROSPECT_TRAIN_DATAPATH,
    seq_length=30,
    batch_size=32,
    val_ratio=0.2,
    parser="proforma",
    features_to_extract=[
        LengthFeature(),
        ModificationLocationFeature(),
        ModificationLossFeature(),
        ModificationGainFeature(),
    ],
    sample_run=False,
    sequence_col="modified_sequence",
    target_col="indexed_retention_time",
)


# no parser
# d = RetentionTimeDataset(
#     data_source=TRAIN_DATAPATH, seq_length=30, batch_size=2, val_ratio=0.2, sample_run=False,
# )

>>>>>>> 45467550

model.compile(
    optimizer=optimizer, loss="mse", metrics=["mean_absolute_error", TimeDeltaMetric()]
)

weights_file = "./prosit_test"
checkpoint = tf.keras.callbacks.ModelCheckpoint(
    weights_file, save_best_only=True, save_weights_only=True
)
decay = tf.keras.callbacks.ReduceLROnPlateau(
    monitor="val_loss", factor=0.1, patience=10, verbose=1, min_lr=0
)
early_stop = tf.keras.callbacks.EarlyStopping(patience=20)
callbacks = [checkpoint, early_stop, decay]

history = model.fit(
    d.train_data, epochs=1, validation_data=d.val_data, callbacks=callbacks
)


# test_rtdata = RetentionTimeDataset(
#     data_source=TEST_DATAPATH, seq_length=30, batch_size=2, test=True
# )

<<<<<<< HEAD
history = model.fit(
    d.tensor_train_data,
    epochs=25,
    validation_data=d.tensor_val_data,
    callbacks=callbacks,
)

predictions = model.predict(test_sequences)
=======
test_rtdata = RetentionTimeDataset(
    data_source=PROSPECT_TRAIN_DATAPATH,
    seq_length=30,
    batch_size=512,
    test=True,
    parser="proforma",
    features_to_extract=[LengthFeature, ModificationLocationFeature],
    sample_run=False,
    sequence_col="modified_sequence",
    target_col="indexed_retention_time",
)


predictions = model.predict(test_rtdata.test_data)
# predictions = d.denormalize_targets(predictions)
>>>>>>> 45467550
predictions = predictions.ravel()

print(test_sequences[:5])
print(test_targets[:5])
print(predictions[:5])


report = RetentionTimeReport(output_path="./output", history=history)

print("R2: ", report.calculate_r2(test_targets, predictions))

pd.DataFrame(
    {
<<<<<<< HEAD
        "sequence": d["test"]["_parsed_sequence"],
        "irt": test_targets,
        "predicted_irt": predictions,
    }
).to_csv("./predictions_prosit_fullrun.csv", index=False)
=======
        "sequence": test_rtdata.sequences,
        "irt": test_rtdata.targets,
        "predicted_irt": predictions,
    }
).to_csv("./predictions_prosit_fullrun.csv", index=False)


# TODO: function to store and load history object, or maybe consider saving the report object
with open("./history_prosit.pkl", "wb") as f:
    pickle.dump(history.history, f)
>>>>>>> 45467550
<|MERGE_RESOLUTION|>--- conflicted
+++ resolved
@@ -1,60 +1,28 @@
 import os
-<<<<<<< HEAD
-=======
 import pickle
->>>>>>> 45467550
 import sys
 
 import pandas as pd
 import tensorflow as tf
 
 from dlomix.data import RetentionTimeDataset
-<<<<<<< HEAD
-=======
 from dlomix.data.feature_extractors import (
     LengthFeature,
     ModificationGainFeature,
     ModificationLocationFeature,
     ModificationLossFeature,
 )
->>>>>>> 45467550
 from dlomix.eval import TimeDeltaMetric
 from dlomix.models import PrositRetentionTimePredictor
 from dlomix.reports import RetentionTimeReport
 
-<<<<<<< HEAD
-# sys.path.append(os.path.dirname(os.path.dirname(os.path.realpath(__file__))))
-=======
 sys.path.append(os.path.dirname(os.path.dirname(os.path.realpath(__file__))))
 
->>>>>>> 45467550
 
 # consider the use-case for starting from a saved model
 
 model = PrositRetentionTimePredictor(seq_length=30)
 
-<<<<<<< HEAD
-optimizer = tf.keras.optimizers.Adam(lr=0.0001)
-
-TRAIN_DATAPATH = "../example_dataset/proteomTools_train_val.csv"
-TEST_DATAPATH = "../example_dataset/proteomTools_test.csv"
-
-d = RetentionTimeDataset(
-    data_format="csv",
-    data_source=TRAIN_DATAPATH,
-    test_data_source=TEST_DATAPATH,
-    sequence_column="sequence",
-    label_column="irt",
-    max_seq_len=30,
-    batch_size=512,
-    val_ratio=0.2,
-)
-
-print(d)
-
-test_targets = d["test"]["irt"]
-test_sequences = d["test"]["sequence"]
-=======
 optimizer = tf.keras.optimizers.Adam(learning_rate=0.001)
 
 # PROSPECT_TRAIN_DATAPATH = "https://zenodo.org/record/6602020/files/TUM_missing_first_meta_data.parquet?download=1"
@@ -86,7 +54,6 @@
 #     data_source=TRAIN_DATAPATH, seq_length=30, batch_size=2, val_ratio=0.2, sample_run=False,
 # )
 
->>>>>>> 45467550
 
 model.compile(
     optimizer=optimizer, loss="mse", metrics=["mean_absolute_error", TimeDeltaMetric()]
@@ -111,16 +78,6 @@
 #     data_source=TEST_DATAPATH, seq_length=30, batch_size=2, test=True
 # )
 
-<<<<<<< HEAD
-history = model.fit(
-    d.tensor_train_data,
-    epochs=25,
-    validation_data=d.tensor_val_data,
-    callbacks=callbacks,
-)
-
-predictions = model.predict(test_sequences)
-=======
 test_rtdata = RetentionTimeDataset(
     data_source=PROSPECT_TRAIN_DATAPATH,
     seq_length=30,
@@ -136,7 +93,6 @@
 
 predictions = model.predict(test_rtdata.test_data)
 # predictions = d.denormalize_targets(predictions)
->>>>>>> 45467550
 predictions = predictions.ravel()
 
 print(test_sequences[:5])
@@ -150,13 +106,6 @@
 
 pd.DataFrame(
     {
-<<<<<<< HEAD
-        "sequence": d["test"]["_parsed_sequence"],
-        "irt": test_targets,
-        "predicted_irt": predictions,
-    }
-).to_csv("./predictions_prosit_fullrun.csv", index=False)
-=======
         "sequence": test_rtdata.sequences,
         "irt": test_rtdata.targets,
         "predicted_irt": predictions,
@@ -166,5 +115,4 @@
 
 # TODO: function to store and load history object, or maybe consider saving the report object
 with open("./history_prosit.pkl", "wb") as f:
-    pickle.dump(history.history, f)
->>>>>>> 45467550
+    pickle.dump(history.history, f)