--- conflicted
+++ resolved
@@ -20,23 +20,9 @@
 TRAIN_DATAPATH = "../example_dataset/proteomTools_train_val.csv"
 TEST_DATAPATH = "../example_dataset/proteomTools_test.csv"
 
-<<<<<<< HEAD
 d = RetentionTimeDataset(
     data_source=TRAIN_DATAPATH, seq_length=30, batch_size=512, val_ratio=0.2
 )
-=======
-d = RetentionTimeDataset(data_source=TRAIN_DATAPATH, seq_length=30, batch_size=4, val_ratio=0.2, sample_run=False)
-
-for x,y in d.train_data:
-    print(x)
-    print(y)
-    break
-
-for x,y in d.val_data:
-    print(x)
-    print(y)
-    break
->>>>>>> ef09c375
 
 model.compile(
     optimizer=optimizer, loss="mse", metrics=["mean_absolute_error", TimeDeltaMetric()]
@@ -53,27 +39,10 @@
 callbacks = [checkpoint, early_stop, decay]
 
 
-<<<<<<< HEAD
-history = model.fit(
-    d.train_data, epochs=150, validation_data=d.val_data, callbacks=callbacks
-)
 
 test_rtdata = RetentionTimeDataset(
     data_source=TEST_DATAPATH, seq_length=30, batch_size=512, test=True
 )
-=======
-history = model.fit(d.train_data, epochs=1, validation_data=d.val_data, callbacks=callbacks)
-
-test_rtdata = RetentionTimeDataset(data_source=TEST_DATAPATH,
-                                   seq_length=30, batch_size=4, test=True)
-
-for x,y in test_rtdata.test_data:
-    print(x)
-    print(y)
-    break
-print(1/0)
-
->>>>>>> ef09c375
 
 predictions = model.predict(test_rtdata.test_data)
 #predictions = d.denormalize_targets(predictions)
