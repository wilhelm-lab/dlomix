import os
import sys

import tensorflow as tf

sys.path.append(os.path.dirname(os.path.dirname(os.path.realpath(__file__))))


<<<<<<< HEAD
from dlomix.data import FragmentIonIntensityDataset
=======
from dlomix.data import IntensityDataset
>>>>>>> 45467550
from dlomix.losses import masked_spectral_distance
from dlomix.models import PrositIntensityPredictor

# consider the use-case for starting from a saved model

optimizer = tf.keras.optimizers.Adam(learning_rate=0.0001)

TRAIN_DATAPATH = "../example_dataset/intensity/intensity_data.parquet"

<<<<<<< HEAD
d = FragmentIonIntensityDataset(
    data_format="parquet",
    data_source=TRAIN_DATAPATH,
    sequence_column="sequence",
    label_column="intensities",
    model_features=["precursor_charge_onehot", "collision_energy_aligned_normed"],
    max_seq_len=30,
    batch_size=128,
    val_ratio=0.2,
)

print(d)

model = PrositIntensityPredictor(
    seq_length=30,
    input_keys={
        "SEQUENCE_KEY": "sequence",
        "COLLISION_ENERGY_KEY": "collision_energy_aligned_normed",
        "PRECURSOR_CHARGE_KEY": "precursor_charge_onehot",
    },
=======
TRAIN_DATAPATH = "../example_dataset/intensity/intensity_data.csv"
# TEST_DATAPATH = '../example_dataset/proteomTools_test.csv'

d = IntensityDataset(
    data_source=TRAIN_DATAPATH,
    seq_length=30,
    batch_size=128,
    val_ratio=0.3,
>>>>>>> 45467550
)

model.compile(optimizer=optimizer, loss=masked_spectral_distance, metrics=["mse"])

weights_file = "./prosit_intensity_test"
checkpoint = tf.keras.callbacks.ModelCheckpoint(
    weights_file, save_best_only=True, save_weights_only=True
)
decay = tf.keras.callbacks.ReduceLROnPlateau(
    monitor="val_loss", factor=0.1, patience=10, verbose=1, min_lr=0
)
early_stop = tf.keras.callbacks.EarlyStopping(patience=20)
callbacks = [checkpoint, early_stop, decay]


history = model.fit(
<<<<<<< HEAD
    d.tensor_train_data,
    epochs=5,
    validation_data=d.tensor_val_data,
    callbacks=callbacks,
=======
    d.train_data, epochs=2, validation_data=d.val_data, callbacks=callbacks
>>>>>>> 45467550
)


predictions = model.predict(d.tensor_val_data)

print(predictions.shape)
print(predictions[0])<|MERGE_RESOLUTION|>--- conflicted
+++ resolved
@@ -3,45 +3,17 @@
 
 import tensorflow as tf
 
+from dlomix.data import IntensityDataset
+from dlomix.losses import masked_spectral_distance
+from dlomix.models import PrositIntensityPredictor
+
 sys.path.append(os.path.dirname(os.path.dirname(os.path.realpath(__file__))))
 
-
-<<<<<<< HEAD
-from dlomix.data import FragmentIonIntensityDataset
-=======
-from dlomix.data import IntensityDataset
->>>>>>> 45467550
-from dlomix.losses import masked_spectral_distance
-from dlomix.models import PrositIntensityPredictor
 
 # consider the use-case for starting from a saved model
 
 optimizer = tf.keras.optimizers.Adam(learning_rate=0.0001)
 
-TRAIN_DATAPATH = "../example_dataset/intensity/intensity_data.parquet"
-
-<<<<<<< HEAD
-d = FragmentIonIntensityDataset(
-    data_format="parquet",
-    data_source=TRAIN_DATAPATH,
-    sequence_column="sequence",
-    label_column="intensities",
-    model_features=["precursor_charge_onehot", "collision_energy_aligned_normed"],
-    max_seq_len=30,
-    batch_size=128,
-    val_ratio=0.2,
-)
-
-print(d)
-
-model = PrositIntensityPredictor(
-    seq_length=30,
-    input_keys={
-        "SEQUENCE_KEY": "sequence",
-        "COLLISION_ENERGY_KEY": "collision_energy_aligned_normed",
-        "PRECURSOR_CHARGE_KEY": "precursor_charge_onehot",
-    },
-=======
 TRAIN_DATAPATH = "../example_dataset/intensity/intensity_data.csv"
 # TEST_DATAPATH = '../example_dataset/proteomTools_test.csv'
 
@@ -50,7 +22,6 @@
     seq_length=30,
     batch_size=128,
     val_ratio=0.3,
->>>>>>> 45467550
 )
 
 model.compile(optimizer=optimizer, loss=masked_spectral_distance, metrics=["mse"])
@@ -67,14 +38,7 @@
 
 
 history = model.fit(
-<<<<<<< HEAD
-    d.tensor_train_data,
-    epochs=5,
-    validation_data=d.tensor_val_data,
-    callbacks=callbacks,
-=======
     d.train_data, epochs=2, validation_data=d.val_data, callbacks=callbacks
->>>>>>> 45467550
 )
 
 
