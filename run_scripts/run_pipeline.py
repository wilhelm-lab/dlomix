--- conflicted
+++ resolved
@@ -14,19 +14,11 @@
     - performs train/val split if needed
 """
 d = RetentionTimeDataset(
-<<<<<<< HEAD
-    data_format="csv",
-    data_source=DATAPATH,
-    sequence_column="sequence",
-    label_column="irt",
-    max_seq_len=40,
-=======
     data_source=DATAPATH,
     sequence_col="sequence",
     target_col="irt",
     seq_length=40,
     normalize_targets=True,
->>>>>>> 45467550
     batch_size=128,
     val_ratio=0.2,
 )
@@ -53,7 +45,7 @@
     optimizer="adam", loss="mse", metrics=["mean_absolute_error", TimeDeltaMetric()]
 )
 
-history = model.fit(d.tensor_train_data, epochs=5, validation_data=d.tensor_val_data)
+history = model.fit(d.train_data, epochs=15, validation_data=d.val_data)
 
 """
 
