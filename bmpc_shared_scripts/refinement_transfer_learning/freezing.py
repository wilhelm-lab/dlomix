--- conflicted
+++ resolved
@@ -36,14 +36,7 @@
         first_layer.trainable = True
 
     if (trainable_last_layer):
-<<<<<<< HEAD
-        try:
-            last_layer = model.get_layer(name = "sequential_4").get_layer(name = "time_dense")
-        except (ValueError):
-            last_layer = model.get_layer(name = "regressor").get_layer(name = "time_dense")
-=======
         last_layer = model.regressor.get_layer(name = "time_dense")
->>>>>>> 7d8bcd1e
         last_layer.trainable = True
 
 
