--- conflicted
+++ resolved
@@ -169,10 +169,6 @@
 run_scripts/*.csv
 run_scripts/*.pkl
 run_scripts/output/
-<<<<<<< HEAD
-
-=======
->>>>>>> 54a0983d
 
 # test assets (will be downloaded the first time tests are run and then ignore by git)
 assets/
