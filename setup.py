import platform

import setuptools

with open("README.md", "r") as fh:
    long_description = fh.read()

from dlomix import META_DATA, __version__

VERSION = __version__
tensorflow_version = "2.10.0"
tensorflow_version = "2.10.0"

os_name = platform.system().lower()

if os_name == "darwin":
    # Apple silicon
    tensorflow_requirement = "tensorflow-macos"
else:
    tensorflow_requirement = "tensorflow"

tensorflow_requirement = tensorflow_requirement + " == " + tensorflow_version

requirements = [
    "fpdf",
    "matplotlib",
    "numpy",
    "pandas",
    "pyarrow",
    # we install with the extra xml to ensure lxml is installed
    # more details about extras for pyteomics are here: https://pyteomics.readthedocs.io/en/latest/installation.html
    "pyteomics[XML]",
    "scikit-learn",
    "seaborn",
    tensorflow_requirement,
    "prospect-dataset @ git+https://github.com/wilhelm-lab/PROSPECT.git@develop",
]

dev_requirements = [
    "black",
    "pylint",
    "pytest >= 3.7",
    "pytest-cov",
    "setuptools",
    "twine",
    "wheel",
]

setuptools.setup(
    name=META_DATA["package_name"].lower(),
    version=VERSION,
    author=META_DATA["author"],
    author_email=META_DATA["author_email"],
    description=META_DATA["description"],
    long_description=long_description,
    long_description_content_type="text/markdown",
    url=META_DATA["github_url"],
    packages=setuptools.find_packages(),
    install_requires=requirements,
    extras_require={
<<<<<<< HEAD
        "dev": dev_requirements,
=======
        "dev": [
            "pytest >= 3.7",
            "pytest-cov",
            "black",
            "twine",
            "setuptools",
            "wheel",
            "pylint",
        ],
        "wandb": [
            "wandb >= 0.15",
        ]
>>>>>>> 5ef83fcc
    },
    classifiers=[
        "Programming Language :: Python :: 3",
        "Programming Language :: Python :: 3.8",
        "License :: OSI Approved :: MIT License",
        "Operating System :: OS Independent",
        "Topic :: Scientific/Engineering :: Bio-Informatics",
        "Development Status :: 1 - Planning",
        "Intended Audience :: Science/Research",
    ],
)<|MERGE_RESOLUTION|>--- conflicted
+++ resolved
@@ -58,22 +58,10 @@
     packages=setuptools.find_packages(),
     install_requires=requirements,
     extras_require={
-<<<<<<< HEAD
         "dev": dev_requirements,
-=======
-        "dev": [
-            "pytest >= 3.7",
-            "pytest-cov",
-            "black",
-            "twine",
-            "setuptools",
-            "wheel",
-            "pylint",
-        ],
         "wandb": [
             "wandb >= 0.15",
         ]
->>>>>>> 5ef83fcc
     },
     classifiers=[
         "Programming Language :: Python :: 3",
