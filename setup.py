import platform

import setuptools

with open("README.md", "r") as fh:
    long_description = fh.read()

from src.dlomix import META_DATA, __version__

VERSION = __version__
tensorflow_version = "2.10.0"
tensorflow_version = "2.10.0"

os_name = platform.system().lower()

if os_name == "darwin":
    # Apple silicon
    tensorflow_requirement = "tensorflow-macos"
else:
    tensorflow_requirement = "tensorflow"

tensorflow_requirement = tensorflow_requirement + " == " + tensorflow_version

requirements = [
    "fpdf",
    "matplotlib",
    "numpy",
    "pandas",
    "pyarrow",
    # we install with the extra xml to ensure lxml is installed
    # more details about extras for pyteomics are here: https://pyteomics.readthedocs.io/en/latest/installation.html
    "pyteomics[XML]",
    "scikit-learn",
    "seaborn",
    tensorflow_requirement,
    "prospect-dataset @ git+https://github.com/wilhelm-lab/PROSPECT.git@develop",
]

dev_requirements = [
    "black",
    "pylint",
    "pytest >= 3.7",
    "pytest-cov",
    "setuptools",
    "twine",
    "wheel",
]

setuptools.setup(
    name=META_DATA["package_name"].lower(),
    version=VERSION,
    author=META_DATA["author"],
    author_email=META_DATA["author_email"],
    description=META_DATA["description"],
    long_description=long_description,
    long_description_content_type="text/markdown",
    url=META_DATA["github_url"],
<<<<<<< HEAD
    packages=setuptools.find_packages(where="src"),
    package_dir={"": "src"},
    include_package_data=True,
    package_data={"": ["data/processing/pickled_feature_dicts/*"]},
    install_requires=[
        "datasets",
        "fpdf",
        "pandas",
        "numpy",
        "matplotlib",
        "scikit-learn",
        "tensorflow>=2.13,<2.16",  # 2.16 introduces breaking changes and has Keras 3 as default
        "tensorflow_probability>=0.21",
        "pyarrow",
        "seaborn",
    ],
=======
    packages=setuptools.find_packages(),
    install_requires=requirements,
>>>>>>> 45467550
    extras_require={
        "dev": dev_requirements,
        "wandb": [
            "wandb >= 0.15",
        ],
    },
    classifiers=[
        "Programming Language :: Python :: 3",
        "Programming Language :: Python :: 3.8",
        "License :: OSI Approved :: MIT License",
        "Operating System :: OS Independent",
        "Topic :: Scientific/Engineering :: Bio-Informatics",
        "Development Status :: 1 - Planning",
        "Intended Audience :: Science/Research",
    ],
)<|MERGE_RESOLUTION|>--- conflicted
+++ resolved
@@ -55,27 +55,8 @@
     long_description=long_description,
     long_description_content_type="text/markdown",
     url=META_DATA["github_url"],
-<<<<<<< HEAD
-    packages=setuptools.find_packages(where="src"),
-    package_dir={"": "src"},
-    include_package_data=True,
-    package_data={"": ["data/processing/pickled_feature_dicts/*"]},
-    install_requires=[
-        "datasets",
-        "fpdf",
-        "pandas",
-        "numpy",
-        "matplotlib",
-        "scikit-learn",
-        "tensorflow>=2.13,<2.16",  # 2.16 introduces breaking changes and has Keras 3 as default
-        "tensorflow_probability>=0.21",
-        "pyarrow",
-        "seaborn",
-    ],
-=======
     packages=setuptools.find_packages(),
     install_requires=requirements,
->>>>>>> 45467550
     extras_require={
         "dev": dev_requirements,
         "wandb": [
