import platform

import setuptools

with open("README.md", "r") as fh:
    long_description = fh.read()

from dlomix import META_DATA, __version__

VERSION = __version__
tensorflow_version = "2.10.0"

os_name = platform.system().lower()

if os_name == "darwin":
    # Apple silicon
    tensorflow_requirement = "tensorflow-macos"
else:
    tensorflow_requirement = "tensorflow"

tensorflow_requirement = tensorflow_requirement + " == " + tensorflow_version

<<<<<<< HEAD
=======

>>>>>>> fb1a81a0
requirements = [
    "fpdf",
    "matplotlib",
    "numpy",
    "pandas",
    "pyarrow",
    # we install with the extra xml to ensure lxml is installed
    # more details about extras for pyteomics are here: https://pyteomics.readthedocs.io/en/latest/installation.html
    "pyteomics[XML]",
    "scikit-learn",
    "seaborn",
    tensorflow_requirement,
    "prospect-dataset @ git+https://github.com/wilhelm-lab/PROSPECT.git@main",
]

dev_requirements = [
    "black",
    "pylint",
    "pytest >= 3.7",
    "pytest-cov",
    "setuptools",
    "twine",
    "wheel",
]

setuptools.setup(
    name=META_DATA["package_name"].lower(),
    version=VERSION,
    author=META_DATA["author"],
    author_email=META_DATA["author_email"],
    description=META_DATA["description"],
    long_description=long_description,
    long_description_content_type="text/markdown",
    url=META_DATA["github_url"],
    packages=setuptools.find_packages(),
    install_requires=requirements,
    extras_require={
        "dev": dev_requirements,
    },
    classifiers=[
        "Programming Language :: Python :: 3",
        "Programming Language :: Python :: 3.8",
        "License :: OSI Approved :: MIT License",
        "Operating System :: OS Independent",
        "Topic :: Scientific/Engineering :: Bio-Informatics",
        "Development Status :: 1 - Planning",
        "Intended Audience :: Science/Research",
    ],
)<|MERGE_RESOLUTION|>--- conflicted
+++ resolved
@@ -8,6 +8,7 @@
 from dlomix import META_DATA, __version__
 
 VERSION = __version__
+tensorflow_version = "2.10.0"
 tensorflow_version = "2.10.0"
 
 os_name = platform.system().lower()
@@ -20,10 +21,6 @@
 
 tensorflow_requirement = tensorflow_requirement + " == " + tensorflow_version
 
-<<<<<<< HEAD
-=======
-
->>>>>>> fb1a81a0
 requirements = [
     "fpdf",
     "matplotlib",
@@ -36,6 +33,7 @@
     "scikit-learn",
     "seaborn",
     tensorflow_requirement,
+    "prospect-dataset @ git+https://github.com/wilhelm-lab/PROSPECT.git@main",
     "prospect-dataset @ git+https://github.com/wilhelm-lab/PROSPECT.git@main",
 ]
 
